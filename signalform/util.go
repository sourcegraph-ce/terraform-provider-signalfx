package signalform

import (
	"bytes"
	"encoding/json"
	"fmt"
	"github.com/hashicorp/terraform/helper/schema"
	"io/ioutil"
	"net/http"
	"regexp"
	"sort"
	"strconv"
	"strings"
)

const (
	// Workaround for Signalfx bug related to post processing and lastUpdatedTime
	OFFSET        = 10000.0
	CHART_API_URL = "https://api.signalfx.com/v2/chart"
)

/*
  Utility function that wraps http calls to SignalFx
*/
func sendRequest(method string, url string, token string, payload []byte) (int, []byte, error) {
	client := &http.Client{}

	req, err := http.NewRequest(method, url, bytes.NewReader(payload))
	req.Header.Add("Content-Type", "application/json")
	req.Header.Add("X-SF-Token", token)

	resp, err := client.Do(req)
	if err != nil {
		return -1, nil, fmt.Errorf("Failed sending %s request to Signalfx: %s", method, err.Error())
	}

	body, err := ioutil.ReadAll(resp.Body)
	defer resp.Body.Close()

	if err != nil {
		return resp.StatusCode, nil, fmt.Errorf("Failed reading response body from %s request: %s", method, err.Error())
	}

	return resp.StatusCode, body, nil
}

/*
<<<<<<< HEAD
=======
  Validates max_delay field; it must be between 0 and 900 seconds (15m in).
*/
func validateMaxDelayValue(v interface{}, k string) (we []string, errors []error) {
	value := v.(int)
	if value < 0 || value > 900 {
		errors = append(errors, fmt.Errorf("%d not allowed; max_delay must be >= 0 && <= 900", value))
	}
	return
}

/*
  Validates the time_span_type field against a list of allowed words.
*/
func validateTimeSpanType(v interface{}, k string) (we []string, errors []error) {
	value := v.(string)
	if value != "relative" && value != "absolute" {
		errors = append(errors, fmt.Errorf("%s not allowed; must be either relative or absolute", value))
	}
	return
}

/*
>>>>>>> 796ceac2
  Validates that sort_by field start with either + or -.
*/
func validateSortBy(v interface{}, k string) (we []string, errors []error) {
	value := v.(string)
	if !strings.HasPrefix(value, "+") && !strings.HasPrefix(value, "-") {
		errors = append(errors, fmt.Errorf("%s not allowed; must start either with + or - (ascending or descending)", value))
	}
	return
}

/*
	Get Color Scale Options
*/
func getColorScaleOptions(d *schema.ResourceData) map[string]interface{} {
	item := make(map[string]interface{})
	colorScale := d.Get("color_scale").(*schema.Set).List()[0]
	options := colorScale.(map[string]interface{})

	thresholdsList := options["thresholds"].([]interface{})
	thresholds := make([]int, len(thresholdsList))
	for i := range thresholdsList {
		thresholds[i] = thresholdsList[i].(int)
	}
	sort.Sort(sort.Reverse(sort.IntSlice(thresholds)))
	item["thresholds"] = thresholds
	item["inverted"] = options["inverted"].(bool)
	return item
}

/*
  Send a GET to get the current state of the resource. It just checks if the lastUpdated timestamp is
  later than the timestamp saved in the resource. If so, the resource has been modified in some way
  in the UI, and should be recreated. This is signaled by setting synced to false, meaning if synced is set to
  true in the tf configuration, it will update the resource to achieve the desired state.
*/
func resourceRead(url string, sfxToken string, d *schema.ResourceData) error {
	status_code, resp_body, err := sendRequest("GET", url, sfxToken, nil)
	if status_code == 200 {
		mapped_resp := map[string]interface{}{}
		err = json.Unmarshal(resp_body, &mapped_resp)
		if err != nil {
			return fmt.Errorf("Failed unmarshaling for the resource %s during read: %s", d.Get("name"), err.Error())
		}
		// This implies the resource was modified in the Signalfx UI and therefore it is not synced with Signalform
		last_updated := mapped_resp["lastUpdated"].(float64)
		if last_updated > (d.Get("last_updated").(float64) + OFFSET) {
			d.Set("synced", false)
			d.Set("last_updated", last_updated)
		}
	} else {
		if strings.Contains(string(resp_body), "Resource not found") {
			// This implies that the resouce was deleted in the Signalfx UI and therefore we need to recreate it
			d.SetId("")
		} else {
			return fmt.Errorf("For the resource %s SignalFx returned status %d: \n%s", d.Get("name"), status_code, resp_body)
		}
	}

	return nil
}

/*
  Fetches payload specified in terraform configuration and creates a resource
*/
func resourceCreate(url string, sfxToken string, payload []byte, d *schema.ResourceData) error {
	status_code, resp_body, err := sendRequest("POST", url, sfxToken, payload)
	if status_code == 200 {
		mapped_resp := map[string]interface{}{}
		err = json.Unmarshal(resp_body, &mapped_resp)
		if err != nil {
			return fmt.Errorf("Failed unmarshaling for the resource %s during creation: %s", d.Get("name"), err.Error())
		}
		d.SetId(fmt.Sprintf("%s", mapped_resp["id"].(string)))
		d.Set("last_updated", mapped_resp["lastUpdated"].(float64))
		d.Set("synced", true)
	} else {
		return fmt.Errorf("For the resource %s SignalFx returned status %d: \n%s", d.Get("name"), status_code, resp_body)
	}
	return nil
}

/*
  Fetches payload specified in terraform configuration and creates chart
*/
func resourceUpdate(url string, sfxToken string, payload []byte, d *schema.ResourceData) error {
	status_code, resp_body, err := sendRequest("PUT", url, sfxToken, payload)
	if status_code == 200 {
		mapped_resp := map[string]interface{}{}
		err = json.Unmarshal(resp_body, &mapped_resp)
		if err != nil {
			return fmt.Errorf("Failed unmarshaling for the resource %s during creation: %s", d.Get("name"), err.Error())
		}
		// If the resource was updated successfully with Signalform configs, it is now synced with Signalfx
		d.Set("synced", true)
		d.Set("last_updated", mapped_resp["lastUpdated"].(float64))
	} else {
		return fmt.Errorf("For the resource %s SignalFx returned status %d: \n%s", d.Get("name"), status_code, resp_body)
	}
	return nil
}

/*
  Deletes a resource.  If the resource does not exist, it will receive a 404, and carry on as usual.
*/
func resourceDelete(url string, sfxToken string, d *schema.ResourceData) error {
	status_code, resp_body, err := sendRequest("DELETE", url, sfxToken, nil)
	if err != nil {
		return fmt.Errorf("Failed deleting resource  %s: %s", d.Get("name"), err.Error())
	}
	if status_code < 400 || status_code == 404 {
		d.SetId("")
	} else {
		return fmt.Errorf("For the resource  %s SignalFx returned status %d: \n%s", d.Get("name"), status_code, resp_body)
	}
	return nil
}

/*
	Util method to get Legend Chart Options.
*/
func getLegendOptions(d *schema.ResourceData) map[string]interface{} {
	if properties, ok := d.GetOk("legend_fields_to_hide"); ok {
		properties := properties.(*schema.Set).List()
		legendOptions := make(map[string]interface{})
		properties_opts := make([]map[string]interface{}, len(properties))
		for i, property := range properties {
			property := property.(string)
			item := make(map[string]interface{})
			item["property"] = property
			item["enabled"] = false
			properties_opts[i] = item
		}
		if len(properties_opts) > 0 {
			legendOptions["fields"] = properties_opts
			return legendOptions
		}
	}
	return nil
}

/*
	Util method to validate SignalFx specific string format.
*/
func validateSignalfxRelativeTime(v interface{}, k string) (we []string, errors []error) {
	ts := v.(string)

	r, _ := regexp.Compile("-([0-9]+)[mhdw]")
	if !r.MatchString(ts) {
		errors = append(errors, fmt.Errorf("%s not allowed. Please use milliseconds from epoch or SignalFx time syntax (e.g. -5m, -1h)", ts))
	}
	return
}

/*
*  Util method to convert from Signalfx string format to milliseconds
 */
func fromRangeToMilliSeconds(timeRange string) (int, error) {
	r := regexp.MustCompile("-([0-9]+)([mhdw])")
	ss := r.FindStringSubmatch(timeRange)
	var c int
	switch ss[2] {
	case "m":
		c = 60 * 1000
	case "h":
		c = 60 * 60 * 1000
	case "d":
		c = 24 * 60 * 60 * 1000
	case "w":
		c = 7 * 24 * 60 * 60 * 1000
	default:
		c = 1
	}
	val, err := strconv.Atoi(ss[1])
	if err != nil {
		return -1, err
	}
	return val * c, nil
}<|MERGE_RESOLUTION|>--- conflicted
+++ resolved
@@ -45,8 +45,6 @@
 }
 
 /*
-<<<<<<< HEAD
-=======
   Validates max_delay field; it must be between 0 and 900 seconds (15m in).
 */
 func validateMaxDelayValue(v interface{}, k string) (we []string, errors []error) {
@@ -58,18 +56,6 @@
 }
 
 /*
-  Validates the time_span_type field against a list of allowed words.
-*/
-func validateTimeSpanType(v interface{}, k string) (we []string, errors []error) {
-	value := v.(string)
-	if value != "relative" && value != "absolute" {
-		errors = append(errors, fmt.Errorf("%s not allowed; must be either relative or absolute", value))
-	}
-	return
-}
-
-/*
->>>>>>> 796ceac2
   Validates that sort_by field start with either + or -.
 */
 func validateSortBy(v interface{}, k string) (we []string, errors []error) {
